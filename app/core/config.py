from typing import List

<<<<<<< HEAD
from pydantic import field_validator
=======
from pydantic import field_validator, model_validator
>>>>>>> 72a94c27
from pydantic_settings import BaseSettings


class Settings(BaseSettings):
    SECRET_KEY: str
    ALGORITHM: str = "HS256"
    ACCESS_TOKEN_EXPIRE_MINUTES: int = 30
    REFRESH_TOKEN_EXPIRE_DAYS: int = 30
    DATABASE_URL: str

    # CORS configuration
    CORS_ORIGINS: str = (
        "http://localhost:3000,http://127.0.0.1:3000,https://127.0.0.1:3000"
    )
    ENVIRONMENT: str = "development"  # development, production, testing

    class Config:
        env_file = ".env"

    @field_validator("SECRET_KEY")
    @classmethod
    def validate_secret_key(cls, v: str) -> str:
        """Validate SECRET_KEY meets security requirements"""
        if len(v) < 32:
            raise ValueError("SECRET_KEY must be at least 32 characters long")
<<<<<<< HEAD
        if v in ["your-secret-key", "secret", "default", "change-me"]:
            raise ValueError("SECRET_KEY cannot be a default or weak value")
        return v

    @field_validator("CORS_ORIGINS")
    @classmethod
    def validate_cors_origins(cls, v: str, info) -> str:
        """Validate CORS origins for production environment"""
        if (
            hasattr(info.data, "ENVIRONMENT")
            and info.data.get("ENVIRONMENT", "").lower() == "production"
        ):
            if "localhost" in v or "127.0.0.1" in v:
                raise ValueError(
                    "CORS_ORIGINS should not include localhost in production"
                )
        return v
=======

        # Check for weak values (including as prefixes)
        weak_values = ["your-secret-key", "secret", "default", "change-me"]
        for weak in weak_values:
            if v.startswith(weak):
                raise ValueError("SECRET_KEY cannot be a default or weak value")

        return v

    @model_validator(mode="after")
    def validate_cors_for_production(self):
        """Validate CORS origins for production environment"""
        if self.ENVIRONMENT.lower() == "production":
            if "localhost" in self.CORS_ORIGINS or "127.0.0.1" in self.CORS_ORIGINS:
                raise ValueError(
                    "CORS_ORIGINS should not include localhost in production"
                )
        return self
>>>>>>> 72a94c27

    @property
    def cors_origins_list(self) -> List[str]:
        """Parse CORS origins from comma-separated string"""
        if not self.CORS_ORIGINS:
            return []
        return [
            origin.strip() for origin in self.CORS_ORIGINS.split(",") if origin.strip()
        ]

    @property
    def is_development(self) -> bool:
        """Check if running in development environment"""
        return self.ENVIRONMENT.lower() == "development"

    @property
    def is_production(self) -> bool:
        """Check if running in production environment"""
        return self.ENVIRONMENT.lower() == "production"


settings = Settings()<|MERGE_RESOLUTION|>--- conflicted
+++ resolved
@@ -1,10 +1,6 @@
 from typing import List
 
-<<<<<<< HEAD
-from pydantic import field_validator
-=======
 from pydantic import field_validator, model_validator
->>>>>>> 72a94c27
 from pydantic_settings import BaseSettings
 
 
@@ -30,25 +26,6 @@
         """Validate SECRET_KEY meets security requirements"""
         if len(v) < 32:
             raise ValueError("SECRET_KEY must be at least 32 characters long")
-<<<<<<< HEAD
-        if v in ["your-secret-key", "secret", "default", "change-me"]:
-            raise ValueError("SECRET_KEY cannot be a default or weak value")
-        return v
-
-    @field_validator("CORS_ORIGINS")
-    @classmethod
-    def validate_cors_origins(cls, v: str, info) -> str:
-        """Validate CORS origins for production environment"""
-        if (
-            hasattr(info.data, "ENVIRONMENT")
-            and info.data.get("ENVIRONMENT", "").lower() == "production"
-        ):
-            if "localhost" in v or "127.0.0.1" in v:
-                raise ValueError(
-                    "CORS_ORIGINS should not include localhost in production"
-                )
-        return v
-=======
 
         # Check for weak values (including as prefixes)
         weak_values = ["your-secret-key", "secret", "default", "change-me"]
@@ -67,7 +44,6 @@
                     "CORS_ORIGINS should not include localhost in production"
                 )
         return self
->>>>>>> 72a94c27
 
     @property
     def cors_origins_list(self) -> List[str]:
